# Configure Nginx (optional, advanced)

By default, this playbook installs its own nginx webserver (in a Docker container) which listens on ports 80 and 443.
If that's alright, you can skip this.


## Using Nginx status

This will serve a statuspage to the hosting machine only. Useful for monitoring software like [longview](https://www.linode.com/docs/platform/longview/longview-app-for-nginx/)

```yaml
matrix_nginx_proxy_proxy_matrix_nginx_status_enabled: true
```

This will serve the status page under the following addresses:
- `http://matrix.DOMAIN/nginx_status` (using HTTP)
- `https://matrix.DOMAIN/nginx_status` (using HTTPS)

By default, if ```matrix_nginx_proxy_nginx_status_enabled``` is enabled, access to the status page would be allowed from the local IP address of the server. If you wish to allow access from other IP addresses, you can provide them as a list:

```yaml
matrix_nginx_proxy_proxy_matrix_nginx_status_allowed_addresses:
- 8.8.8.8
- 1.1.1.1
```

<<<<<<< HEAD
## Adjusting SSL in your server

You can adjust how the SSL is served by the nginx server by setting the `matrix_nginx_proxy_ssl_config`. This is based on the Mozilla Server Side TLS
Recommended configurations. It changes the TLS Protocol, the SSL Cipher Suites and the `ssl_prefer_server_ciphers` variable of nginx.
The posible values are:

- "Modern" - For Modern clients that support TLS 1.3, with no need for backwards compatibility
- "Intermediate" - Recommended configuration for a general-purpose server
- "Old" - Services accessed by very old clients or libraries, such as Internet Explorer 8 (Windows XP), Java 6, or OpenSSL 0.9.8
- "Custom" - For defining your own protocols an ciphers

The default is set to `"Intermediate"`.

**Be really carefull when setting it to "Modern"**. This could break the comunication with other matrix servers, limiting your feration posibilities and the
[Federarion tester](https://federationtester.matrix.org/) won't work.

If you set `matrix_nginx_proxy_ssl_config` to `"Custom"`, you will get three variables that you will be able to set:

- `matrix_nginx_proxy_ssl_protocols`: for specifying the supported TLS protocols.
- `matrix_nginx_proxy_ssl_prefer_server_ciphers`: for specifying if the server or the client choice when negociating the chipher. It can set to "on" or "off".
- `matrix_nginx_proxy_ssl_ciphers`: for specifying the SSL Cipher suites used by nginx.

For more information about this variables, check the `roles/matrix-nginx-proxy/defaults/main.yml` file.

=======
>>>>>>> 6b1e25d8
## Synapse + OpenID Connect for Single-Sign-On

If you want to use OpenID Connect as an SSO provider (as per the [Synapse OpenID docs](https://github.com/matrix-org/synapse/blob/develop/docs/openid.md)), you need to use the following configuration (in your `vars.yml` file) to instruct nginx to forward `/_synapse/oidc` to Synapse:

```yaml
matrix_nginx_proxy_proxy_matrix_client_api_forwarded_location_synapse_oidc_api_enabled: true
```

## Disable Nginx access logs

This will disable the access logging for nginx.

```yaml
matrix_nginx_proxy_access_log_enabled: false
```<|MERGE_RESOLUTION|>--- conflicted
+++ resolved
@@ -24,7 +24,6 @@
 - 1.1.1.1
 ```
 
-<<<<<<< HEAD
 ## Adjusting SSL in your server
 
 You can adjust how the SSL is served by the nginx server by setting the `matrix_nginx_proxy_ssl_config`. This is based on the Mozilla Server Side TLS
@@ -49,8 +48,6 @@
 
 For more information about this variables, check the `roles/matrix-nginx-proxy/defaults/main.yml` file.
 
-=======
->>>>>>> 6b1e25d8
 ## Synapse + OpenID Connect for Single-Sign-On
 
 If you want to use OpenID Connect as an SSO provider (as per the [Synapse OpenID docs](https://github.com/matrix-org/synapse/blob/develop/docs/openid.md)), you need to use the following configuration (in your `vars.yml` file) to instruct nginx to forward `/_synapse/oidc` to Synapse:
