--- conflicted
+++ resolved
@@ -1,4 +1,3 @@
-<<<<<<< HEAD
 # XXXX-XX-XX
 
 ## New SSL Configuration
@@ -10,7 +9,7 @@
 
 If you are setting `matrix_nginx_proxy_ssl_protocols` to a custom value, you will need to `matrix_nginx_proxy_ssl_config` to `"Custom"`,
 otherwise it this variable will be ignored.
-=======
+
 # 2021-01-03
 
 ## Signal bridging support via mautrix-signal
@@ -60,8 +59,6 @@
 - switch the affected service back to SQLite (e.g. `matrix_mautrix_facebook_database_engine: sqlite`). Some services (like `appservice-irc` and `appservice-slack`) don't use SQLite, so use `nedb`, instead of `sqlite` for them.
 - re-run the playbook (`ansible-playbook -i inventory/hosts setup.yml --tags=setup-all,start`)
 - [get in touch](README.md#support) with us
-
->>>>>>> 6b1e25d8
 
 # 2020-12-11
 
