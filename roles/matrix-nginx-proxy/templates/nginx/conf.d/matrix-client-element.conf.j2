#jinja2: lstrip_blocks: "True"

{% macro render_vhost_directives() %}
	gzip on;
	gzip_types text/plain application/json application/javascript text/css image/x-icon font/ttf image/gif;
<<<<<<< HEAD
	add_header Strict-Transport-Security "max-age=31536000; includeSubDomains; preload" always;
=======

	add_header Strict-Transport-Security "max-age=31536000; includeSubDomains" always;
>>>>>>> 7cf2f352
	add_header X-Content-Type-Options nosniff;
	add_header X-XSS-Protection "1; mode=block";
	add_header X-Frame-Options SAMEORIGIN;
<<<<<<< HEAD
	add_header Content-Security-Policy "frame-ancestors 'none'; require-trusted-types-for 'script'; base-uri 'self'";
	add_header Referrer-Policy "strict-origin-when-cross-origin";
=======
	{% if matrix_nginx_proxy_floc_optout_enabled %}
		add_header Permissions-Policy interest-cohort=() always;
	{% endif %}

>>>>>>> 7cf2f352
	{% for configuration_block in matrix_nginx_proxy_proxy_element_additional_server_configuration_blocks %}
		{{- configuration_block }}
	{% endfor %}

	location / {
		{% if matrix_nginx_proxy_enabled %}
			{# Use the embedded DNS resolver in Docker containers to discover the service #}
			resolver 127.0.0.11 valid=5s;
			set $backend "matrix-client-element:8080";
			proxy_pass http://$backend;
		{% else %}
			{# Generic configuration for use outside of our container setup #}
			proxy_pass http://127.0.0.1:8765;
		{% endif %}

		proxy_set_header Host $host;
		proxy_set_header X-Forwarded-For $remote_addr;
	}
{% endmacro %}

server {
	listen {{ 8080 if matrix_nginx_proxy_enabled else 80 }};

	server_name {{ matrix_nginx_proxy_proxy_element_hostname }};

	server_tokens off;
	root /dev/null;

	{% if matrix_nginx_proxy_https_enabled %}
		location /.well-known/acme-challenge {
			{% if matrix_nginx_proxy_enabled %}
				{# Use the embedded DNS resolver in Docker containers to discover the service #}
				resolver 127.0.0.11 valid=5s;
				set $backend "matrix-certbot:8080";
				proxy_pass http://$backend;
			{% else %}
				{# Generic configuration for use outside of our container setup #}
				proxy_pass http://127.0.0.1:{{ matrix_ssl_lets_encrypt_certbot_standalone_http_port }};
			{% endif %}
		}

		location / {
			return 301 https://$http_host$request_uri;
		}
	{% else %}
		{{ render_vhost_directives() }}
	{% endif %}
}

{% if matrix_nginx_proxy_https_enabled %}
server {
	listen {{ 8443 if matrix_nginx_proxy_enabled else 443 }} ssl http2;
	listen [::]:{{ 8443 if matrix_nginx_proxy_enabled else 443 }} ssl http2;

	server_name {{ matrix_nginx_proxy_proxy_element_hostname }};

	server_tokens off;
	root /dev/null;

	ssl_certificate {{ matrix_ssl_config_dir_path }}/live/{{ matrix_nginx_proxy_proxy_element_hostname }}/fullchain.pem;
	ssl_certificate_key {{ matrix_ssl_config_dir_path }}/live/{{ matrix_nginx_proxy_proxy_element_hostname }}/privkey.pem;

	ssl_protocols {{ matrix_nginx_proxy_ssl_protocols }};
	{% if matrix_nginx_proxy_ssl_ciphers != "" %}
	ssl_ciphers {{ matrix_nginx_proxy_ssl_ciphers }};
	{% endif %}
	ssl_prefer_server_ciphers {{ matrix_nginx_proxy_ssl_prefer_server_ciphers }};

	{{ render_vhost_directives() }}
}
{% endif %}<|MERGE_RESOLUTION|>--- conflicted
+++ resolved
@@ -3,24 +3,19 @@
 {% macro render_vhost_directives() %}
 	gzip on;
 	gzip_types text/plain application/json application/javascript text/css image/x-icon font/ttf image/gif;
-<<<<<<< HEAD
+
 	add_header Strict-Transport-Security "max-age=31536000; includeSubDomains; preload" always;
-=======
-
-	add_header Strict-Transport-Security "max-age=31536000; includeSubDomains" always;
->>>>>>> 7cf2f352
 	add_header X-Content-Type-Options nosniff;
 	add_header X-XSS-Protection "1; mode=block";
 	add_header X-Frame-Options SAMEORIGIN;
-<<<<<<< HEAD
 	add_header Content-Security-Policy "frame-ancestors 'none'; require-trusted-types-for 'script'; base-uri 'self'";
 	add_header Referrer-Policy "strict-origin-when-cross-origin";
-=======
+
 	{% if matrix_nginx_proxy_floc_optout_enabled %}
 		add_header Permissions-Policy interest-cohort=() always;
 	{% endif %}
 
->>>>>>> 7cf2f352
+
 	{% for configuration_block in matrix_nginx_proxy_proxy_element_additional_server_configuration_blocks %}
 		{{- configuration_block }}
 	{% endfor %}
