# vim:ft=yaml
## Server ##

# The domain name of the server, with optional explicit port.
# This is used by remote servers to connect to this server,
# e.g. matrix.org, localhost:8080, etc.
# This is also the last part of your UserID.
server_name: "{{ matrix_domain }}"

# When running as a daemon, the file to store the pid in
pid_file: /homeserver.pid

# CPU affinity mask. Setting this restricts the CPUs on which the
# process will be scheduled. It is represented as a bitmask, with the
# lowest order bit corresponding to the first logical CPU and the
# highest order bit corresponding to the last logical CPU. Not all CPUs
# may exist on a given system but a mask may specify more CPUs than are
# present.
#
# For example:
#    0x00000001  is processor #0,
#    0x00000003  is processors #0 and #1,
#    0xFFFFFFFF  is all processors (#0 through #31).
#
# Pinning a Python process to a single CPU is desirable, because Python
# is inherently single-threaded due to the GIL, and can suffer a
# 30-40% slowdown due to cache blow-out and thread context switching
# if the scheduler happens to schedule the underlying threads across
# different cores. See
# https://www.mirantis.com/blog/improve-performance-python-programs-restricting-single-cpu/.
#
# This setting requires the affinity package to be installed!
#
# cpu_affinity: 0xFFFFFFFF

# The public-facing base URL that clients use to access this HS
# (not including _matrix/...). This is the same URL a user would
# enter into the 'custom HS URL' field on their client. If you
# use synapse with a reverse proxy, this should be the URL to reach
# synapse via the proxy.
public_baseurl: https://{{ matrix_server_fqn_matrix }}/

# Set the soft limit on the number of file descriptors synapse can use
# Zero is used to indicate synapse should set the soft limit to the
# hard limit.
soft_file_limit: 0

# Set to false to disable presence tracking on this homeserver.
use_presence: {{ matrix_synapse_use_presence|to_json }}

# The GC threshold parameters to pass to `gc.set_threshold`, if defined
# gc_thresholds: [700, 10, 10]

# Set the limit on the returned events in the timeline in the get
# and sync operations. The default value is -1, means no upper limit.
# filter_timeline_limit: 5000

# Whether room invites to users on this server should be blocked
# (except those sent by local server admins). The default is False.
# block_non_admin_invites: True

# Room searching
#
# If disabled, new messages will not be indexed for searching and users
# will receive errors when searching for messages. Defaults to enabled.
#
# enable_search: false

# Restrict federation to the following whitelist of domains.
# N.B. we recommend also firewalling your federation listener to limit
# inbound federation traffic as early as possible, rather than relying
# purely on this application-layer restriction.  If not specified, the
# default is to whitelist everything.
#
# federation_domain_whitelist:
#  - lon.example.com
#  - nyc.example.com
#  - syd.example.com
{% if matrix_synapse_federation_domain_whitelist is not none %}
{# Cannot use `|to_nice_yaml` here, as an empty list does not get serialized properly by it. #}
federation_domain_whitelist: {{ matrix_synapse_federation_domain_whitelist|to_json }}
{% endif %}

# List of ports that Synapse should listen on, their purpose and their
# configuration.
#
# Options for each listener include:
#
#   port: the TCP port to bind to
#
#   bind_addresses: a list of local addresses to listen on. The default is
#       'all local interfaces'.
#
#   type: the type of listener. Normally 'http', but other valid options are:
#       'manhole' (see docs/manhole.md),
#       'metrics' (see docs/metrics-howto.rst),
#       'replication' (see docs/workers.rst).
#
#   tls: set to true to enable TLS for this listener. Will use the TLS
#       key/cert specified in tls_private_key_path / tls_certificate_path.
#
#   x_forwarded: Only valid for an 'http' listener. Set to true to use the
#       X-Forwarded-For header as the client IP. Useful when Synapse is
#       behind a reverse-proxy.
#
#   resources: Only valid for an 'http' listener. A list of resources to host
#       on this port. Options for each resource are:
#
#       names: a list of names of HTTP resources. See below for a list of
#           valid resource names.
#
#       compress: set to true to enable HTTP comression for this resource.
#
#   additional_resources: Only valid for an 'http' listener. A map of
#        additional endpoints which should be loaded via dynamic modules.
#
# Valid resource names are:
#
#   client: the client-server API (/_matrix/client). Also implies 'media' and
#       'static'.
#
#   consent: user consent forms (/_matrix/consent). See
#       docs/consent_tracking.md.
#
#   federation: the server-server API (/_matrix/federation). Also implies
#       'media', 'keys', 'openid'
#
#   keys: the key discovery API (/_matrix/keys).
#
#   media: the media API (/_matrix/media).
#
#   metrics: the metrics interface. See docs/metrics-howto.rst.
#
#   openid: OpenID authentication.
#
#   replication: the HTTP replication API (/_synapse/replication). See
#       docs/workers.rst.
#
#   static: static resources under synapse/static (/_matrix/static). (Mostly
#       useful for 'fallback authentication'.)
#
listeners:
{% if matrix_synapse_metrics_enabled %}
  - type: metrics
    port: {{ matrix_synapse_metrics_port }}
    bind_addresses:
      - '0.0.0.0'
{% endif %}

{% if matrix_synapse_federation_enabled and matrix_synapse_tls_federation_listener_enabled %}
  # TLS-enabled listener: for when matrix traffic is sent directly to synapse.
  - port: 8448
    tls: true
    bind_addresses: ['::']
    type: http
    x_forwarded: false

    resources:
      - names: [federation]
        compress: false
{% endif %}

  # Unsecure HTTP listener (Client API): for when matrix traffic passes through a reverse proxy
  # that unwraps TLS.
  - port: 8008
    tls: false
    bind_addresses: ['::']
    type: http
    x_forwarded: true

    resources:
      - names: [client]
        compress: false

{% if matrix_synapse_federation_enabled %}
  # Unsecure HTTP listener (Federation API): for when matrix traffic passes through a reverse proxy
  # that unwraps TLS.
  - port: 8048
    tls: false
    bind_addresses: ['::']
    type: http
    x_forwarded: true

    resources:
      - names: [federation]
        compress: false
{% endif %}

  # Turn on the twisted ssh manhole service on localhost on the given
  # port.
  # - port: 9000
  #   bind_addresses: ['::1', '127.0.0.1']
  #   type: manhole


## Homeserver blocking ##

# How to reach the server admin, used in ResourceLimitError
# admin_contact: 'mailto:admin@server.com'

# Global blocking
# hs_disabled: False
# hs_disabled_message: 'Human readable reason for why the HS is blocked'
# hs_disabled_limit_type: 'error code(str), to help clients decode reason'

# Monthly Active User Blocking
# limit_usage_by_mau: False
# max_mau_value: 50
# mau_trial_days: 2

# If enabled, the metrics for the number of monthly active users will
# be populated, however no one will be limited. If limit_usage_by_mau
# is true, this is implied to be true.
# mau_stats_only: False

# Sometimes the server admin will want to ensure certain accounts are
# never blocked by mau checking. These accounts are specified here.
#
# mau_limit_reserved_threepids:
# - medium: 'email'
#   address: 'reserved_user@example.com'


## TLS ##

# PEM-encoded X509 certificate for TLS.
# This certificate, as of Synapse 1.0, will need to be a valid and verifiable
# certificate, signed by a recognised Certificate Authority.
#
# See 'ACME support' below to enable auto-provisioning this certificate via
# Let's Encrypt.
#
tls_certificate_path: {{ matrix_synapse_tls_certificate_path|to_json }}

# PEM-encoded private key for TLS
tls_private_key_path: {{ matrix_synapse_tls_private_key_path|to_json }}

# ACME support: This will configure Synapse to request a valid TLS certificate
# for your configured `server_name` via Let's Encrypt.
#
# Note that provisioning a certificate in this way requires port 80 to be
# routed to Synapse so that it can complete the http-01 ACME challenge.
# By default, if you enable ACME support, Synapse will attempt to listen on
# port 80 for incoming http-01 challenges - however, this will likely fail
# with 'Permission denied' or a similar error.
#
# There are a couple of potential solutions to this:
#
#  * If you already have an Apache, Nginx, or similar listening on port 80,
#    you can configure Synapse to use an alternate port, and have your web
#    server forward the requests. For example, assuming you set 'port: 8009'
#    below, on Apache, you would write:
#
#    ProxyPass /.well-known/acme-challenge http://localhost:8009/.well-known/acme-challenge
#
#  * Alternatively, you can use something like `authbind` to give Synapse
#    permission to listen on port 80.
#
acme:
    # ACME support is disabled by default. Uncomment the following line
    # (and tls_certificate_path and tls_private_key_path above) to enable it.
    #
    # enabled: true

    # Endpoint to use to request certificates. If you only want to test,
    # use Let's Encrypt's staging url:
    #     https://acme-staging.api.letsencrypt.org/directory
    #
    # url: https://acme-v01.api.letsencrypt.org/directory

    # Port number to listen on for the HTTP-01 challenge. Change this if
    # you are forwarding connections through Apache/Nginx/etc.
    #
    # port: 80

    # Local addresses to listen on for incoming connections.
    # Again, you may want to change this if you are forwarding connections
    # through Apache/Nginx/etc.
    #
    # bind_addresses: ['::', '0.0.0.0']

    # How many days remaining on a certificate before it is renewed.
    #
    # reprovision_threshold: 30

# List of allowed TLS fingerprints for this server to publish along
# with the signing keys for this server. Other matrix servers that
# make HTTPS requests to this server will check that the TLS
# certificates returned by this server match one of the fingerprints.
#
# Synapse automatically adds the fingerprint of its own certificate
# to the list. So if federation traffic is handled directly by synapse
# then no modification to the list is required.
#
# If synapse is run behind a load balancer that handles the TLS then it
# will be necessary to add the fingerprints of the certificates used by
# the loadbalancers to this list if they are different to the one
# synapse is using.
#
# Homeservers are permitted to cache the list of TLS fingerprints
# returned in the key responses up to the "valid_until_ts" returned in
# key. It may be necessary to publish the fingerprints of a new
# certificate and wait until the "valid_until_ts" of the previous key
# responses have passed before deploying it.
#
# You can calculate a fingerprint from a given TLS listener via:
# openssl s_client -connect $host:$port < /dev/null 2> /dev/null |
#   openssl x509 -outform DER | openssl sha256 -binary | base64 | tr -d '='
# or by checking matrix.org/federationtester/api/report?server_name=$host
#
tls_fingerprints: []
# tls_fingerprints: [{"sha256": "<base64_encoded_sha256_fingerprint>"}]



## Database ##

database:
  # The database engine name
  name: "psycopg2"
  args:
    user: {{ matrix_synapse_database_user|to_json }}
    password: {{ matrix_synapse_database_password|to_json }}
    database: "{{ matrix_synapse_database_database }}"
    host: "{{ matrix_synapse_database_host }}"
    cp_min: 5
    cp_max: 10

# Number of events to cache in memory.
event_cache_size: "{{ matrix_synapse_event_cache_size }}"


## Logging ##

# A yaml python logging config file
log_config: "/data/{{ matrix_server_fqn_matrix }}.log.config"


## Ratelimiting ##

# Number of messages a client can send per second
rc_messages_per_second: {{ matrix_synapse_rc_messages_per_second }}

# Number of message a client can send before being throttled
rc_message_burst_count: {{ matrix_synapse_rc_message_burst_count }}

# The federation window size in milliseconds
federation_rc_window_size: 1000

# The number of federation requests from a single server in a window
# before the server will delay processing the request.
federation_rc_sleep_limit: 10

# The duration in milliseconds to delay processing events from
# remote servers by if they go over the sleep limit.
federation_rc_sleep_delay: 500

# The maximum number of concurrent federation requests allowed
# from a single server
federation_rc_reject_limit: 50

# The number of federation requests to concurrently process from a
# single server
federation_rc_concurrent: 3

# Number of registration requests a client can send per second.
# Defaults to 1/minute (0.17).
# rc_registration_requests_per_second: 0.17

# Number of registration requests a client can send before being
# throttled.
# Defaults to 3.
# rc_registration_request_burst_count: 3.0



# Directory where uploaded images and attachments are stored.
media_store_path: "/matrix-media-store-parent/{{ matrix_synapse_media_store_directory_name }}"

# Media storage providers allow media to be stored in different
# locations.
# media_storage_providers:
# - module: file_system
#   # Whether to write new local files.
#   store_local: false
#   # Whether to write new remote media
#   store_remote: false
#   # Whether to block upload requests waiting for write to this
#   # provider to complete
#   store_synchronous: false
#   config:
#     directory: /mnt/some/other/directory

# Directory where in-progress uploads are stored.
uploads_path: "/matrix-run/uploads"

# The largest allowed upload size in bytes
max_upload_size: "{{ matrix_synapse_max_upload_size_mb }}M"

# Maximum number of pixels that will be thumbnailed
max_image_pixels: "32M"

# Whether to generate new thumbnails on the fly to precisely match
# the resolution requested by the client. If true then whenever
# a new resolution is requested by the client the server will
# generate a new thumbnail. If false the server will pick a thumbnail
# from a precalculated list.
dynamic_thumbnails: false

# List of thumbnails to precalculate when an image is uploaded.
thumbnail_sizes:
- width: 32
  height: 32
  method: crop
- width: 96
  height: 96
  method: crop
- width: 320
  height: 240
  method: scale
- width: 640
  height: 480
  method: scale
- width: 800
  height: 600
  method: scale

# Is the preview URL API enabled?  If enabled, you *must* specify
# an explicit url_preview_ip_range_blacklist of IPs that the spider is
# denied from accessing.
url_preview_enabled: True

# List of IP address CIDR ranges that the URL preview spider is denied
# from accessing.  There are no defaults: you must explicitly
# specify a list for URL previewing to work.  You should specify any
# internal services in your network that you do not want synapse to try
# to connect to, otherwise anyone in any Matrix room could cause your
# synapse to issue arbitrary GET requests to your internal services,
# causing serious security issues.
#
url_preview_ip_range_blacklist:
- '127.0.0.0/8'
- '10.0.0.0/8'
- '172.16.0.0/12'
- '192.168.0.0/16'
- '100.64.0.0/10'
- '169.254.0.0/16'
- '::1/128'
- 'fe80::/64'
- 'fc00::/7'
#
# List of IP address CIDR ranges that the URL preview spider is allowed
# to access even if they are specified in url_preview_ip_range_blacklist.
# This is useful for specifying exceptions to wide-ranging blacklisted
# target IP ranges - e.g. for enabling URL previews for a specific private
# website only visible in your network.
#
# url_preview_ip_range_whitelist:
# - '192.168.1.1'

# Optional list of URL matches that the URL preview spider is
# denied from accessing.  You should use url_preview_ip_range_blacklist
# in preference to this, otherwise someone could define a public DNS
# entry that points to a private IP address and circumvent the blacklist.
# This is more useful if you know there is an entire shape of URL that
# you know that will never want synapse to try to spider.
#
# Each list entry is a dictionary of url component attributes as returned
# by urlparse.urlsplit as applied to the absolute form of the URL.  See
# https://docs.python.org/2/library/urlparse.html#urlparse.urlsplit
# The values of the dictionary are treated as an filename match pattern
# applied to that component of URLs, unless they start with a ^ in which
# case they are treated as a regular expression match.  If all the
# specified component matches for a given list item succeed, the URL is
# blacklisted.
#
# url_preview_url_blacklist:
# # blacklist any URL with a username in its URI
# - username: '*'
#
# # blacklist all *.google.com URLs
# - netloc: 'google.com'
# - netloc: '*.google.com'
#
# # blacklist all plain HTTP URLs
# - scheme: 'http'
#
# # blacklist http(s)://www.acme.com/foo
# - netloc: 'www.acme.com'
#   path: '/foo'
#
# # blacklist any URL with a literal IPv4 address
# - netloc: '^[0-9]+\.[0-9]+\.[0-9]+\.[0-9]+$'

# The largest allowed URL preview spidering size in bytes
max_spider_size: "10M"



## Captcha ##
# See docs/CAPTCHA_SETUP for full details of configuring this.

# This Home Server's ReCAPTCHA public key.
recaptcha_public_key: "YOUR_PUBLIC_KEY"

# This Home Server's ReCAPTCHA private key.
recaptcha_private_key: "YOUR_PRIVATE_KEY"

# Enables ReCaptcha checks when registering, preventing signup
# unless a captcha is answered. Requires a valid ReCaptcha
# public/private key.
enable_registration_captcha: False

# A secret key used to bypass the captcha test entirely.
# captcha_bypass_secret: "YOUR_SECRET_HERE"

# The API endpoint to use for verifying m.login.recaptcha responses.
recaptcha_siteverify_api: "https://www.recaptcha.net/recaptcha/api/siteverify"


## TURN ##

# The public URIs of the TURN server to give to clients
turn_uris: {{ matrix_synapse_turn_uris|to_json }}

# The shared secret used to compute passwords for the TURN server
turn_shared_secret: {{ matrix_synapse_turn_shared_secret|to_json }}

# The Username and password if the TURN server needs them and
# does not use a token
# turn_username: "TURNSERVER_USERNAME"
# turn_password: "TURNSERVER_PASSWORD"

# How long generated TURN credentials last
turn_user_lifetime: "1h"

# Whether guests should be allowed to use the TURN server.
# This defaults to True, otherwise VoIP will be unreliable for guests.
# However, it does introduce a slight security risk as it allows users to
# connect to arbitrary endpoints without having first signed up for a
# valid account (e.g. by passing a CAPTCHA).
turn_allow_guests: False


## Registration ##
# Registration can be rate-limited using the parameters in the "Ratelimiting"
# section of this file.

# Enable registration for new users.
enable_registration: {{ matrix_synapse_enable_registration|to_json }}

# The user must provide all of the below types of 3PID when registering.
#
# registrations_require_3pid:
#     - email
#     - msisdn

# Explicitly disable asking for MSISDNs from the registration
# flow (overrides registrations_require_3pid if MSISDNs are set as required)
#
# disable_msisdn_registration = True

# Mandate that users are only allowed to associate certain formats of
# 3PIDs with accounts on this server.
#
# allowed_local_3pids:
#     - medium: email
#       pattern: '.*@matrix\.org'
#     - medium: email
#       pattern: '.*@vector\.im'
#     - medium: msisdn
#       pattern: '\+44'

# If set, allows registration by anyone who also has the shared
# secret, even if registration is otherwise disabled.
registration_shared_secret: {{ matrix_synapse_registration_shared_secret|to_json }}

# Set the number of bcrypt rounds used to generate password hash.
# Larger numbers increase the work factor needed to generate the hash.
# The default number is 12 (which equates to 2^12 rounds).
# N.B. that increasing this will exponentially increase the time required
# to register or login - e.g. 24 => 2^24 rounds which will take >20 mins.
bcrypt_rounds: 12

# Allows users to register as guests without a password/email/etc, and
# participate in rooms hosted on this server which have been made
# accessible to anonymous users.
allow_guest_access: False

# The identity server which we suggest that clients should use when users log
# in on this server.
#
# (By default, no suggestion is made, so it is left up to the client.
# This setting is ignored unless public_baseurl is also set.)
#
# default_identity_server: https://matrix.org

# The list of identity servers trusted to verify third party
# identifiers by this server.
#
# Also defines the ID server which will be called when an account is
# deactivated (one will be picked arbitrarily).
{% if matrix_synapse_trusted_third_party_id_servers|length > 0 %}
trusted_third_party_id_servers:
{{ matrix_synapse_trusted_third_party_id_servers|to_nice_yaml }}
{% endif %}

# Users who register on this homeserver will automatically be joined
# to these rooms
{% if matrix_synapse_auto_join_rooms|length > 0 %}
auto_join_rooms:
{{ matrix_synapse_auto_join_rooms|to_nice_yaml }}
{% endif %}

# Where auto_join_rooms are specified, setting this flag ensures that the
# the rooms exist by creating them when the first user on the
# homeserver registers.
# Setting to false means that if the rooms are not manually created,
# users cannot be auto-joined since they do not exist.
autocreate_auto_join_rooms: {{ matrix_synapse_autocreate_auto_join_rooms }}


## Metrics ###

# Enable collection and rendering of performance metrics
enable_metrics: {{ matrix_synapse_metrics_enabled }}
report_stats: {{ matrix_synapse_report_stats|to_json }}

# Enable sentry integration
# NOTE: While attempts are made to ensure that the logs don't contain
# any sensitive information, this cannot be guaranteed. By enabling
# this option the sentry server may therefore receive sensitive
# information, and it in turn may then diseminate sensitive information
# through insecure notification channels if so configured.
#
# sentry:
#    dsn: "..."


## API Configuration ##

# A list of event types that will be included in the room_invite_state
room_invite_state_types:
    - "m.room.join_rules"
    - "m.room.canonical_alias"
    - "m.room.avatar"
    - "m.room.encryption"
    - "m.room.name"


# A list of application service config file to use
app_service_config_files: {{ matrix_synapse_app_service_config_files }}

# Whether or not to track application service IP addresses. Implicitly
# enables MAU tracking for application service users.
track_appservice_user_ips: False


# a secret which is used to sign access tokens. If none is specified,
# the registration_shared_secret is used, if one is given; otherwise,
# a secret key is derived from the signing key.
macaroon_secret_key: {{ matrix_synapse_macaroon_secret_key|to_json }}

# Used to enable access token expiration.
expire_access_token: False

# a secret which is used to calculate HMACs for form values, to stop
# falsification of values. Must be specified for the User Consent
# forms to work.
form_secret: {{ matrix_synapse_form_secret|to_json }}

## Signing Keys ##

# Path to the signing key to sign messages with
signing_key_path: "/data/{{ matrix_server_fqn_matrix }}.signing.key"

# The keys that the server used to sign messages with but won't use
# to sign new messages. E.g. it has lost its private key
old_signing_keys: {}
#  "ed25519:auto":
#    # Base64 encoded public key
#    key: "The public part of your old signing key."
#    # Millisecond POSIX timestamp when the key expired.
#    expired_ts: 123456789123

# How long key response published by this server is valid for.
# Used to set the valid_until_ts in /key/v2 APIs.
# Determines how quickly servers will query to check which keys
# are still valid.
key_refresh_interval: "1d" # 1 Day.

# The trusted servers to download signing keys from.
perspectives:
  servers:
    "matrix.org":
      verify_keys:
        "ed25519:auto":
          key: "Noi6WqcDj0QmPxCNQqgezwTlBKrfqehY1u2FyWP9uYw"



# Enable SAML2 for registration and login. Uses pysaml2.
#
# `sp_config` is the configuration for the pysaml2 Service Provider.
# See pysaml2 docs for format of config.
#
#   # The following is the configuration for the pysaml2 Service Provider.
#   # See pysaml2 docs for format of config.
#   #
#   # Default values will be used for the 'entityid' and 'service' settings,
#   # so it is not normally necessary to specify them unless you need to
#   # override them.
#
#   sp_config:
#     # point this to the IdP's metadata. You can use either a local file or
#     # (preferably) a URL.
#     metadata:
#       # local: ["saml2/idp.xml"]
#       remote:
#         - url: https://our_idp/metadata.xml
#
#     # The following is just used to generate our metadata xml, and you
#     # may well not need it, depending on your setup. Alternatively you
#     # may need a whole lot more detail - see the pysaml2 docs!
#
#     description: ["My awesome SP", "en"]
#     name: ["Test SP", "en"]
#
#     organization:
#       name: Example com
#       display_name:
#         - ["Example co", "en"]
#       url: "http://example.com"
#
#     contact_person:
#       - given_name: Bob
#         sur_name: "the Sysadmin"
#         email_address": ["admin@example.com"]
#         contact_type": technical
#
#   # Instead of putting the config inline as above, you can specify a
#   # separate pysaml2 configuration file:
#   #
#   # config_path: "/data/sp_conf.py"



# Enable CAS for registration and login.
#cas_config:
#   enabled: true
#   server_url: "https://cas-server.com"
#   service_url: "https://homeserver.domain.com:8448"
#   #required_attributes:
#   #    name: value


# The JWT needs to contain a globally unique "sub" (subject) claim.
#
# jwt_config:
#    enabled: true
#    secret: "a secret"
#    algorithm: "HS256"



# Enable password for login.
password_config:
   enabled: true
   # Uncomment and change to a secret random string for extra security.
   # DO NOT CHANGE THIS AFTER INITIAL SETUP!
   pepper: {{ matrix_synapse_password_config_pepper|to_json }}



# Enable sending emails for notification events
# Defining a custom URL for Riot is only needed if email notifications
# should contain links to a self-hosted installation of Riot; when set
# the "app_name" setting is ignored.
#
# If your SMTP server requires authentication, the optional smtp_user &
# smtp_pass variables should be used
#
{% if matrix_synapse_email_enabled %}
email:
   enable_notifs: true
   smtp_host: {{ matrix_synapse_email_smtp_host|to_json }}
   smtp_port: {{ matrix_synapse_email_smtp_port|to_json }}
   require_transport_security: {{ matrix_synapse_email_smtp_require_transport_security|to_json }}
   notif_from: {{ matrix_synapse_email_notif_from|to_json }}
   app_name: Matrix
   notif_template_html: notif_mail.html
   notif_template_text: notif_mail.txt
   notif_for_new_users: True
   riot_base_url: {{ matrix_synapse_email_riot_base_url|to_json }}
{% endif %}


# password_providers:
#     - module: "ldap_auth_provider.LdapAuthProvider"
#       config:
#         enabled: true
#         uri: "ldap://ldap.example.com:389"
#         start_tls: true
#         base: "ou=users,dc=example,dc=com"
#         attributes:
#            uid: "cn"
#            mail: "email"
#            name: "givenName"
#         #bind_dn:
#         #bind_password:
#         #filter: "(objectClass=posixAccount)"
{% if matrix_synapse_password_providers_enabled %}
password_providers:
{% if matrix_synapse_ext_password_provider_shared_secret_auth_enabled %}
  - module: "shared_secret_authenticator.SharedSecretAuthenticator"
    config:
      sharedSecret: {{ matrix_synapse_ext_password_provider_shared_secret_auth_shared_secret|to_json }}
{% endif %}
{% if matrix_synapse_ext_password_provider_rest_auth_enabled %}
  - module: "rest_auth_provider.RestAuthProvider"
    config:
      endpoint: {{ matrix_synapse_ext_password_provider_rest_auth_endpoint|to_json }}
      policy:
        registration:
          username:
            enforceLowercase: {{ matrix_synapse_ext_password_provider_rest_auth_registration_enforce_lowercase }}
          profile:
            name: {{ matrix_synapse_ext_password_provider_rest_auth_registration_profile_name_autofill }}
        login:
          profile:
            name: {{ matrix_synapse_ext_password_provider_rest_auth_login_profile_name_autofill }}
{% endif %}
{% if matrix_synapse_ext_password_provider_ldap_enabled %}
  - module: "ldap_auth_provider.LdapAuthProvider"
    config:
      enabled: true
      uri: {{ matrix_synapse_ext_password_provider_ldap_uri|to_json }}
      start_tls: {{ matrix_synapse_ext_password_provider_ldap_start_tls|to_json }}
      base: {{ matrix_synapse_ext_password_provider_ldap_base|to_json }}
      attributes:
        uid: {{ matrix_synapse_ext_password_provider_ldap_attributes_uid|to_json }}
        mail: {{ matrix_synapse_ext_password_provider_ldap_attributes_mail|to_json }}
        name: {{ matrix_synapse_ext_password_provider_ldap_attributes_name|to_json }}
      bind_dn: {{ matrix_synapse_ext_password_provider_ldap_bind_dn|to_json }}
      bind_password: {{ matrix_synapse_ext_password_provider_ldap_bind_password|to_json }}
      filter: {{ matrix_synapse_ext_password_provider_ldap_filter|to_json }}
{% endif %}
{% endif %}



# Clients requesting push notifications can either have the body of
# the message sent in the notification poke along with other details
# like the sender, or just the event ID and room ID (`event_id_only`).
# If clients choose the former, this option controls whether the
# notification request includes the content of the event (other details
# like the sender are still included). For `event_id_only` push, it
# has no effect.

# For modern android devices the notification content will still appear
# because it is loaded by the app. iPhone, however will send a
# notification saying only that a message arrived and who it came from.
<<<<<<< HEAD
#
# push:
#    include_content: true
=======
push:
   include_content: {{ matrix_synapse_push_include_content|to_json }}
>>>>>>> 2f166262


# spam_checker:
#     module: "my_custom_project.SuperSpamChecker"
#     config:
#         example_option: 'things'


# Whether to allow non server admins to create groups on this server
enable_group_creation: false

# If enabled, non server admins can only create groups with local parts
# starting with this prefix
# group_creation_prefix: "unofficial/"



# User Directory configuration
#
# 'search_all_users' defines whether to search all users visible to your HS
# when searching the user directory, rather than limiting to users visible
# in public rooms.  Defaults to false.  If you set it True, you'll have to run
# UPDATE user_directory_stream_pos SET stream_id = NULL;
# on your database to tell it to rebuild the user_directory search indexes.
#
# user_directory:
#    search_all_users: false


# User Consent configuration
#
# for detailed instructions, see
# https://github.com/matrix-org/synapse/blob/master/docs/consent_tracking.md
#
# Parts of this section are required if enabling the 'consent' resource under
# 'listeners', in particular 'template_dir' and 'version'.
#
# 'template_dir' gives the location of the templates for the HTML forms.
# This directory should contain one subdirectory per language (eg, 'en', 'fr'),
# and each language directory should contain the policy document (named as
# '<version>.html') and a success page (success.html).
#
# 'version' specifies the 'current' version of the policy document. It defines
# the version to be served by the consent resource if there is no 'v'
# parameter.
#
# 'server_notice_content', if enabled, will send a user a "Server Notice"
# asking them to consent to the privacy policy. The 'server_notices' section
# must also be configured for this to work. Notices will *not* be sent to
# guest users unless 'send_server_notice_to_guests' is set to true.
#
# 'block_events_error', if set, will block any attempts to send events
# until the user consents to the privacy policy. The value of the setting is
# used as the text of the error.
#
# 'require_at_registration', if enabled, will add a step to the registration
# process, similar to how captcha works. Users will be required to accept the
# policy before their account is created.
#
# 'policy_name' is the display name of the policy users will see when registering
# for an account. Has no effect unless `require_at_registration` is enabled.
# Defaults to "Privacy Policy".
#
# user_consent:
#   template_dir: res/templates/privacy
#   version: 1.0
#   server_notice_content:
#     msgtype: m.text
#     body: >-
#       To continue using this homeserver you must review and agree to the
#       terms and conditions at %(consent_uri)s
#   send_server_notice_to_guests: True
#   block_events_error: >-
#     To continue using this homeserver you must review and agree to the
#     terms and conditions at %(consent_uri)s
#   require_at_registration: False
#   policy_name: Privacy Policy
#


# Server Notices room configuration
#
# Uncomment this section to enable a room which can be used to send notices
# from the server to users. It is a special room which cannot be left; notices
# come from a special "notices" user id.
#
# If you uncomment this section, you *must* define the system_mxid_localpart
# setting, which defines the id of the user which will be used to send the
# notices.
#
# It's also possible to override the room name, the display name of the
# "notices" user, and the avatar for the user.
#
# server_notices:
#   system_mxid_localpart: notices
#   system_mxid_display_name: "Server Notices"
#   system_mxid_avatar_url: "mxc://server.com/oumMVlgDnLYFaPVkExemNVVZ"
#   room_name: "Server Notices"



# The `alias_creation` option controls who's allowed to create aliases
# on this server.
#
# The format of this option is a list of rules that contain globs that
# match against user_id, room_id and the new alias (fully qualified with
# server name). The action in the first rule that matches is taken,
# which can currently either be "allow" or "deny".
#
# Missing user_id/room_id/alias fields default to "*".
#
# If no rules match the request is denied. An empty list means no one
# can create aliases.
#
# Options for the rules include:
#
#   user_id: Matches against the creator of the alias
#   alias: Matches against the alias being created
#   room_id: Matches against the room ID the alias is being pointed at
#   action: Whether to "allow" or "deny" the request if the rule matches
#
# The default is:
#
# alias_creation_rules:
#   - user_id: "*"
#     alias: "*"
#     room_id: "*"
#     action: allow

# The `room_list_publication_rules` option controls who can publish and
# which rooms can be published in the public room list.
#
# The format of this option is the same as that for
# `alias_creation_rules`.
#
# If the room has one or more aliases associated with it, only one of
# the aliases needs to match the alias rule. If there are no aliases
# then only rules with `alias: *` match.
#
# If no rules match the request is denied. An empty list means no one
# can publish rooms.
#
# Options for the rules include:
#
#   user_id: Matches against the creator of the alias
#   room_id: Matches against the room ID being published
#   alias: Matches against any current local or canonical aliases
#            associated with the room
#   action: Whether to "allow" or "deny" the request if the rule matches
#
# The default is:
#
# room_list_publication_rules:
#   - user_id: "*"
#     alias: "*"
#     room_id: "*"
#     action: allow<|MERGE_RESOLUTION|>--- conflicted
+++ resolved
@@ -860,14 +860,9 @@
 # For modern android devices the notification content will still appear
 # because it is loaded by the app. iPhone, however will send a
 # notification saying only that a message arrived and who it came from.
-<<<<<<< HEAD
-#
-# push:
-#    include_content: true
-=======
+
 push:
    include_content: {{ matrix_synapse_push_include_content|to_json }}
->>>>>>> 2f166262
 
 
 # spam_checker:
