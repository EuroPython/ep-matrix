--- conflicted
+++ resolved
@@ -7,15 +7,4 @@
 
 - set_fact:
     matrix_systemd_services_list: "{{ matrix_systemd_services_list + ['matrix-ma1sd.service'] }}"
-<<<<<<< HEAD
-  when: matrix_ma1sd_enabled|bool
-
-# ansible lower than 2.8, does not support docker_image build parameters
-# for self building it is explicitly needed, so we rather fail here
-- name: Fail if running on Ansible lower than 2.8 and trying self building
-  fail:
-    msg: "To self build ma1sd image, you should usa ansible 2.8 or higher. E.g. pip contains such packages."
-  when: "ansible_version.major == 2 and ansible_version.minor < 8 and matrix_ma1sd_container_image_self_build"
-=======
-  when: matrix_ma1sd_enabled|bool
->>>>>>> 47b4608b
+  when: matrix_ma1sd_enabled|bool