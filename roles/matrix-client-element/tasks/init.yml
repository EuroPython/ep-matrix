- set_fact:
    matrix_systemd_services_list: "{{ matrix_systemd_services_list + ['matrix-client-element.service'] }}"
  when: matrix_client_element_enabled|bool

<<<<<<< HEAD
# ansible lower than 2.8, does not support docker_image build parameters
# for self building it is explicitly needed, so we rather fail here
- name: Fail if running on Ansible lower than 2.8 and trying self building
=======
# See https://github.com/spantaleev/matrix-docker-ansible-deploy/issues/1070
# and https://github.com/spantaleev/matrix-docker-ansible-deploy/commit/1ab507349c752042d26def3e95884f6df8886b74#commitcomment-51108407
- name: Fail if trying to self-build on Ansible < 2.8
>>>>>>> 47b4608b
  fail:
    msg: "To self-build the Element image, you should use Ansible 2.8 or higher. See docs/ansible.md"
  when: "ansible_version.major == 2 and ansible_version.minor < 8 and matrix_client_element_container_image_self_build"<|MERGE_RESOLUTION|>--- conflicted
+++ resolved
@@ -2,15 +2,9 @@
     matrix_systemd_services_list: "{{ matrix_systemd_services_list + ['matrix-client-element.service'] }}"
   when: matrix_client_element_enabled|bool
 
-<<<<<<< HEAD
-# ansible lower than 2.8, does not support docker_image build parameters
-# for self building it is explicitly needed, so we rather fail here
-- name: Fail if running on Ansible lower than 2.8 and trying self building
-=======
 # See https://github.com/spantaleev/matrix-docker-ansible-deploy/issues/1070
 # and https://github.com/spantaleev/matrix-docker-ansible-deploy/commit/1ab507349c752042d26def3e95884f6df8886b74#commitcomment-51108407
 - name: Fail if trying to self-build on Ansible < 2.8
->>>>>>> 47b4608b
   fail:
     msg: "To self-build the Element image, you should use Ansible 2.8 or higher. See docs/ansible.md"
   when: "ansible_version.major == 2 and ansible_version.minor < 8 and matrix_client_element_container_image_self_build"