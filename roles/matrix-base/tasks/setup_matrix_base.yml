---

<<<<<<< HEAD
=======
- name: Ensure Matrix group is created
  group:
    name: "{{ matrix_user_groupname }}"
    gid: "{{ matrix_user_gid }}"
    state: present

- name: Ensure Matrix user is created
  user:
    name: "{{ matrix_user_username }}"
    uid: "{{ matrix_user_uid }}"
    state: present
    group: "{{ matrix_user_groupname }}"

>>>>>>> 7585bcc4
- name: Ensure Matrix base path exists
  file:
    path: "{{ item }}"
    state: directory
    mode: "{{ matrix_base_data_path_mode }}"
    owner: "{{ matrix_user_username }}"
    group: "{{ matrix_user_groupname }}"
  with_items:
    - "{{ matrix_base_data_path }}"

# `docker_network` doesn't work as expected when the given network
# is a substring of a network that already exists.
#
# See:
# - https://github.com/spantaleev/matrix-docker-ansible-deploy/issues/12
# - https://github.com/ansible/ansible/issues/32926
#
# Due to that, we employ a workaround below.
#
# - name: Ensure Matrix network is created in Docker
#   docker_network:
#     name: "{{ matrix_docker_network }}"
#     driver: bridge

- name: Check existence of Matrix network in Docker
  shell:
    cmd: "docker network ls -q --filter='name=^{{ matrix_docker_network }}$'"
  register: result_check_docker_network
  changed_when: false
  check_mode: no

- name: Create Matrix network in Docker
  shell:
    cmd: "docker network create --driver=bridge {{ matrix_docker_network }}"
  when: "result_check_docker_network.stdout == '' and not ansible_check_mode"

- name: Ensure matrix-remove-all script created
  template:
    src: "{{ role_path }}/templates/usr-local-bin/matrix-remove-all.j2"
    dest: "{{ matrix_local_bin_path }}/matrix-remove-all"
    mode: 0750<|MERGE_RESOLUTION|>--- conflicted
+++ resolved
@@ -1,21 +1,5 @@
 ---
 
-<<<<<<< HEAD
-=======
-- name: Ensure Matrix group is created
-  group:
-    name: "{{ matrix_user_groupname }}"
-    gid: "{{ matrix_user_gid }}"
-    state: present
-
-- name: Ensure Matrix user is created
-  user:
-    name: "{{ matrix_user_username }}"
-    uid: "{{ matrix_user_uid }}"
-    state: present
-    group: "{{ matrix_user_groupname }}"
-
->>>>>>> 7585bcc4
 - name: Ensure Matrix base path exists
   file:
     path: "{{ item }}"
